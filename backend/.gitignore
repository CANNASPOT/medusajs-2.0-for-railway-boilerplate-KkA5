--- conflicted
+++ resolved
@@ -51,10 +51,7 @@
 !.yarn/sdks
 !.yarn/versions
 
-<<<<<<< HEAD
 .vscode/
 src/admin/lib/config.ts
-=======
 # Allow all files in src directory
-!src/**
->>>>>>> d9f6b507
+!src/**